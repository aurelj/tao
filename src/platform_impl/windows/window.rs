// Copyright 2019-2021 Tauri Programme within The Commons Conservancy
// SPDX-License-Identifier: Apache-2.0

#![cfg(target_os = "windows")]

use mem::MaybeUninit;
use parking_lot::Mutex;
use raw_window_handle::{windows::WindowsHandle, RawWindowHandle};
use std::{
  cell::{Cell, RefCell},
  ffi::OsStr,
  io, mem,
  os::windows::ffi::OsStrExt,
  ptr,
  sync::Arc,
};

use crossbeam_channel as channel;
use windows::Win32::{
  Foundation::{self as win32f, HINSTANCE, HWND, LPARAM, LRESULT, POINT, PWSTR, RECT, WPARAM},
  Graphics::{
    Dwm::{DwmEnableBlurBehindWindow, DWM_BB_BLURREGION, DWM_BB_ENABLE, DWM_BLURBEHIND},
    Gdi::*,
  },
  System::{Com::*, LibraryLoader::*, Ole::*},
  UI::{
    Input::{Ime::*, KeyboardAndMouse::*, Touch::*},
    Shell::*,
    WindowsAndMessaging::{self as win32wm, *},
  },
};

use crate::{
  dpi::{PhysicalPosition, PhysicalSize, Position, Size},
  error::{ExternalError, NotSupportedError, OsError as RootOsError},
  icon::Icon,
  menu::MenuType,
  monitor::MonitorHandle as RootMonitorHandle,
  platform_impl::platform::{
    dark_mode::try_theme,
    dpi::{dpi_to_scale_factor, hwnd_dpi},
    drop_handler::FileDropHandler,
    event_loop::{self, EventLoopWindowTarget, DESTROY_MSG_ID},
    icon::{self, IconType},
    menu, monitor, util,
    window_state::{CursorFlags, SavedWindow, WindowFlags, WindowState},
    OsError, Parent, PlatformSpecificWindowBuilderAttributes, WindowId,
  },
  window::{
    CursorIcon, Fullscreen, Theme, UserAttentionType, WindowAttributes, WindowId as RootWindowId,
    BORDERLESS_RESIZE_INSET,
  },
};

struct HMenuWrapper(HMENU);
unsafe impl Send for HMenuWrapper {}
unsafe impl Sync for HMenuWrapper {}

/// The Win32 implementation of the main `Window` object.
pub struct Window {
  /// Main handle for the window.
  window: WindowWrapper,

  /// The current window state.
  window_state: Arc<Mutex<WindowState>>,

  // The events loop proxy.
  thread_executor: event_loop::EventLoopThreadExecutor,

  // The menu associated with the window
  menu: Option<HMenuWrapper>,
}

impl Window {
  pub fn new<T: 'static>(
    event_loop: &EventLoopWindowTarget<T>,
    w_attr: WindowAttributes,
    pl_attr: PlatformSpecificWindowBuilderAttributes,
  ) -> Result<Window, RootOsError> {
    // We dispatch an `init` function because of code style.
    // First person to remove the need for cloning here gets a cookie!
    //
    // done. you owe me -- ossi
    unsafe {
      let drag_and_drop = pl_attr.drag_and_drop;
      init(w_attr, pl_attr, event_loop).map(|win| {
        let file_drop_handler = if drag_and_drop {
          // It is ok if the initialize result is `S_FALSE` because it might happen that
          // multiple windows are created on the same thread.
          if let Err(error) = OleInitialize(ptr::null_mut()) {
            match error.code() {
              win32f::OLE_E_WRONGCOMPOBJ => {
                panic!("OleInitialize failed! Result was: `OLE_E_WRONGCOMPOBJ`")
              }
              win32f::RPC_E_CHANGED_MODE => panic!(
                "OleInitialize failed! Result was: `RPC_E_CHANGED_MODE`. \
                Make sure other crates are not using multithreaded COM library \
                on the same thread or disable drag and drop support."
              ),
              _ => (),
            };
          }

          let file_drop_runner = event_loop.runner_shared.clone();
          let file_drop_handler: IDropTarget = FileDropHandler::new(
            win.window.0,
            Box::new(move |event| {
              if let Ok(e) = event.map_nonuser_event() {
                file_drop_runner.send_event(e)
              }
            }),
          )
          .into();

          assert!(RegisterDragDrop(win.window.0, file_drop_handler.clone()).is_ok());
          Some(file_drop_handler)
        } else {
          None
        };

        let subclass_input = event_loop::SubclassInput {
          window_state: win.window_state.clone(),
          event_loop_runner: event_loop.runner_shared.clone(),
          _file_drop_handler: file_drop_handler,
          subclass_removed: Cell::new(false),
          recurse_depth: Cell::new(0),
        };

        event_loop::subclass_window(win.window.0, subclass_input);
        win
      })
    }
  }

  pub fn set_title(&self, text: &str) {
    unsafe {
      SetWindowTextW(self.window.0, text);
    }
  }

  // TODO (lemarier): allow menu update
  pub fn set_menu(&self, _new_menu: Option<menu::Menu>) {}

  #[inline]
  pub fn set_visible(&self, visible: bool) {
    let skip_taskbar = self.window_state.lock().skip_taskbar;
    let already_skipped = self.window_state.lock().already_skipped;

    let window = self.window.clone();
    let window_state = Arc::clone(&self.window_state);
    self.thread_executor.execute_in_thread(move || {
      WindowState::set_window_flags(window_state.lock(), window.0, |f| {
        f.set(WindowFlags::VISIBLE, visible)
      });
    });

    if visible && skip_taskbar != already_skipped {
      self.set_skip_taskbar(skip_taskbar);
    }
  }

  #[inline]
  pub fn set_focus(&self) {
<<<<<<< HEAD
    unsafe { force_window_active(self.window.0) };
=======
    let window = self.window.clone();
    let window_flags = self.window_state.lock().window_flags();

    let is_visible = window_flags.contains(WindowFlags::VISIBLE);
    let is_minimized = window_flags.contains(WindowFlags::MINIMIZED);
    let is_foreground = window.0 == unsafe { GetForegroundWindow() };

    if is_visible && !is_minimized && !is_foreground {
      unsafe { force_window_active(window.0) };
    }
>>>>>>> 196f22ac
  }

  #[inline]
  pub fn request_redraw(&self) {
    unsafe {
      RedrawWindow(
        self.window.0,
        ptr::null(),
        HRGN::default(),
        RDW_INTERNALPAINT,
      );
    }
  }

  #[inline]
  pub fn outer_position(&self) -> Result<PhysicalPosition<i32>, NotSupportedError> {
    util::get_window_rect(self.window.0)
      .map(|rect| Ok(PhysicalPosition::new(rect.left as i32, rect.top as i32)))
      .expect("Unexpected GetWindowRect failure")
  }

  #[inline]
  pub fn inner_position(&self) -> Result<PhysicalPosition<i32>, NotSupportedError> {
    let mut position = POINT::default();
    if !unsafe { ClientToScreen(self.window.0, &mut position) }.as_bool() {
      panic!("Unexpected ClientToScreen failure")
    }
    Ok(PhysicalPosition::new(position.x as i32, position.y as i32))
  }

  #[inline]
  pub fn set_outer_position(&self, position: Position) {
    let (x, y): (i32, i32) = position.to_physical::<i32>(self.scale_factor()).into();

    let window = self.window.clone();
    self.thread_executor.execute_in_thread(move || {
      util::set_maximized(window.0, false);
    });

    unsafe {
      SetWindowPos(
        self.window.0,
        HWND::default(),
        x as i32,
        y as i32,
        0,
        0,
        SWP_ASYNCWINDOWPOS | SWP_NOZORDER | SWP_NOSIZE | SWP_NOACTIVATE,
      );
      InvalidateRgn(self.window.0, HRGN::default(), false);
    }
  }

  #[inline]
  pub fn inner_size(&self) -> PhysicalSize<u32> {
    let mut rect = RECT::default();
    if !unsafe { GetClientRect(self.window.0, &mut rect) }.as_bool() {
      panic!("Unexpected GetClientRect failure")
    }
    PhysicalSize::new(
      (rect.right - rect.left) as u32,
      (rect.bottom - rect.top) as u32,
    )
  }

  #[inline]
  pub fn outer_size(&self) -> PhysicalSize<u32> {
    util::get_window_rect(self.window.0)
      .map(|rect| {
        PhysicalSize::new(
          (rect.right - rect.left) as u32,
          (rect.bottom - rect.top) as u32,
        )
      })
      .unwrap()
  }

  #[inline]
  pub fn set_inner_size(&self, size: Size) {
    let scale_factor = self.scale_factor();
    let (width, height) = size.to_physical::<u32>(scale_factor).into();

    let window = self.window.clone();
    self.thread_executor.execute_in_thread(move || {
      util::set_maximized(window.0, false);
    });

    util::set_inner_size_physical(self.window.0, width, height);
  }

  #[inline]
  pub fn set_min_inner_size(&self, size: Option<Size>) {
    self.window_state.lock().min_size = size;
    // Make windows re-check the window size bounds.
    let size = self.inner_size();
    self.set_inner_size(size.into());
  }

  #[inline]
  pub fn set_max_inner_size(&self, size: Option<Size>) {
    self.window_state.lock().max_size = size;
    // Make windows re-check the window size bounds.
    let size = self.inner_size();
    self.set_inner_size(size.into());
  }

  #[inline]
  pub fn set_resizable(&self, resizable: bool) {
    let window = self.window.clone();
    let window_state = Arc::clone(&self.window_state);

    self.thread_executor.execute_in_thread(move || {
      WindowState::set_window_flags(window_state.lock(), window.0, |f| {
        f.set(WindowFlags::RESIZABLE, resizable)
      });
    });
  }

  /// Returns the `hwnd` of this window.
  #[inline]
  pub fn hwnd(&self) -> HWND {
    self.window.0
  }

  #[inline]
  pub fn hinstance(&self) -> HINSTANCE {
    HINSTANCE(util::get_window_long_ptr(self.hwnd(), GWLP_HINSTANCE) as _)
  }

  #[inline]
  pub fn raw_window_handle(&self) -> RawWindowHandle {
    let handle = WindowsHandle {
      hwnd: self.window.0 .0 as *mut _,
      hinstance: self.hinstance().0 as *mut _,
      ..WindowsHandle::empty()
    };
    RawWindowHandle::Windows(handle)
  }

  #[inline]
  pub fn set_cursor_icon(&self, cursor: CursorIcon) {
    self.window_state.lock().mouse.cursor = cursor;
    self.thread_executor.execute_in_thread(move || unsafe {
      let cursor = LoadCursorW(HINSTANCE::default(), cursor.to_windows_cursor());
      SetCursor(cursor);
    });
  }

  #[inline]
  pub fn set_cursor_grab(&self, grab: bool) -> Result<(), ExternalError> {
    let window = self.window.clone();
    let window_state = Arc::clone(&self.window_state);
    let (tx, rx) = channel::unbounded();

    self.thread_executor.execute_in_thread(move || {
      let result = window_state
        .lock()
        .mouse
        .set_cursor_flags(window.0, |f| f.set(CursorFlags::GRABBED, grab))
        .map_err(|e| ExternalError::Os(os_error!(OsError::IoError(e))));
      let _ = tx.send(result);
    });
    rx.recv().unwrap()
  }

  #[inline]
  pub fn set_cursor_visible(&self, visible: bool) {
    let window = self.window.clone();
    let window_state = Arc::clone(&self.window_state);
    let (tx, rx) = channel::unbounded();

    self.thread_executor.execute_in_thread(move || {
      let result = window_state
        .lock()
        .mouse
        .set_cursor_flags(window.0, |f| f.set(CursorFlags::HIDDEN, !visible))
        .map_err(|e| e.to_string());
      let _ = tx.send(result);
    });
    rx.recv().unwrap().ok();
  }

  #[inline]
  pub fn scale_factor(&self) -> f64 {
    self.window_state.lock().scale_factor
  }

  #[inline]
  pub fn set_cursor_position(&self, position: Position) -> Result<(), ExternalError> {
    let scale_factor = self.scale_factor();
    let (x, y) = position.to_physical::<i32>(scale_factor).into();

    let mut point = POINT { x, y };
    unsafe {
      if !ClientToScreen(self.window.0, &mut point).as_bool() {
        return Err(ExternalError::Os(os_error!(OsError::IoError(
          io::Error::last_os_error()
        ))));
      }
      if !SetCursorPos(point.x, point.y).as_bool() {
        return Err(ExternalError::Os(os_error!(OsError::IoError(
          io::Error::last_os_error()
        ))));
      }
    }
    Ok(())
  }

  #[inline]
  pub fn drag_window(&self) -> Result<(), ExternalError> {
    let mut pos = POINT::default();
    unsafe {
      GetCursorPos(&mut pos);
      ReleaseCapture();
      PostMessageW(
        self.window.0,
        WM_NCLBUTTONDOWN,
        WPARAM(HTCAPTION as _),
        util::make_x_y_lparam(pos.x as i16, pos.y as i16),
      );
    }

    Ok(())
  }

  #[inline]
  pub fn id(&self) -> WindowId {
    WindowId(self.window.0 .0)
  }

  #[inline]
  pub fn set_minimized(&self, minimized: bool) {
    let window = self.window.clone();
    let window_state = Arc::clone(&self.window_state);

    self.thread_executor.execute_in_thread(move || {
      WindowState::set_window_flags(window_state.lock(), window.0, |f| {
        f.set(WindowFlags::MINIMIZED, minimized)
      });
    });
  }

  #[inline]
  pub fn set_maximized(&self, maximized: bool) {
    util::set_maximized(self.window.0, maximized);
  }

  #[inline]
  pub fn is_maximized(&self) -> bool {
    util::is_maximized(self.window.0)
  }

  #[inline]
  pub fn is_resizable(&self) -> bool {
    let window_state = self.window_state.lock();
    window_state.window_flags.contains(WindowFlags::RESIZABLE)
  }

  #[inline]
  pub fn is_decorated(&self) -> bool {
    let window_state = self.window_state.lock();
    window_state.window_flags.contains(WindowFlags::DECORATIONS)
  }

  #[inline]
  pub fn is_visible(&self) -> bool {
    util::is_visible(self.window.0)
  }

  #[inline]
  pub fn fullscreen(&self) -> Option<Fullscreen> {
    let window_state = self.window_state.lock();
    window_state.fullscreen.clone()
  }

  #[inline]
  pub fn set_fullscreen(&self, fullscreen: Option<Fullscreen>) {
    let window = self.window.clone();
    let window_state = Arc::clone(&self.window_state);

    let mut window_state_lock = window_state.lock();
    let old_fullscreen = window_state_lock.fullscreen.clone();
    if window_state_lock.fullscreen == fullscreen {
      return;
    }
    window_state_lock.fullscreen = fullscreen.clone();
    drop(window_state_lock);

    self.thread_executor.execute_in_thread(move || {
      // Change video mode if we're transitioning to or from exclusive
      // fullscreen
      match (&old_fullscreen, &fullscreen) {
        (&None, &Some(Fullscreen::Exclusive(ref video_mode)))
        | (&Some(Fullscreen::Borderless(_)), &Some(Fullscreen::Exclusive(ref video_mode)))
        | (&Some(Fullscreen::Exclusive(_)), &Some(Fullscreen::Exclusive(ref video_mode))) => {
          let monitor = video_mode.monitor();

          let mut display_name = OsStr::new(&monitor.inner.native_identifier())
            .encode_wide()
            .collect::<Vec<_>>();
          // `encode_wide` does not add a null-terminator but
          // `ChangeDisplaySettingsExW` requires a null-terminated
          // string, so add it
          display_name.push(0);

          let native_video_mode = video_mode.video_mode.native_video_mode;

          let res = unsafe {
            ChangeDisplaySettingsExW(
              PWSTR(display_name.as_mut_ptr()),
              &native_video_mode,
              HWND::default(),
              CDS_FULLSCREEN,
              std::ptr::null_mut(),
            )
          };

          debug_assert!(res != DISP_CHANGE_BADFLAGS);
          debug_assert!(res != DISP_CHANGE_BADMODE);
          debug_assert!(res != DISP_CHANGE_BADPARAM);
          debug_assert!(res != DISP_CHANGE_FAILED);
          assert_eq!(res, DISP_CHANGE_SUCCESSFUL);
        }
        (&Some(Fullscreen::Exclusive(_)), &None)
        | (&Some(Fullscreen::Exclusive(_)), &Some(Fullscreen::Borderless(_))) => {
          let res = unsafe {
            ChangeDisplaySettingsExW(
              PWSTR::default(),
              std::ptr::null_mut(),
              HWND::default(),
              CDS_FULLSCREEN,
              std::ptr::null_mut(),
            )
          };

          debug_assert!(res != DISP_CHANGE_BADFLAGS);
          debug_assert!(res != DISP_CHANGE_BADMODE);
          debug_assert!(res != DISP_CHANGE_BADPARAM);
          debug_assert!(res != DISP_CHANGE_FAILED);
          assert_eq!(res, DISP_CHANGE_SUCCESSFUL);
        }
        _ => (),
      }

      unsafe {
        // There are some scenarios where calling `ChangeDisplaySettingsExW` takes long
        // enough to execute that the DWM thinks our program has frozen and takes over
        // our program's window. When that happens, the `SetWindowPos` call below gets
        // eaten and the window doesn't get set to the proper fullscreen position.
        //
        // Calling `PeekMessageW` here notifies Windows that our process is still running
        // fine, taking control back from the DWM and ensuring that the `SetWindowPos` call
        // below goes through.
        let mut msg = MSG::default();
        PeekMessageW(&mut msg, HWND::default(), 0, 0, PM_NOREMOVE);
      }

      // Update window style
      WindowState::set_window_flags(window_state.lock(), window.0, |f| {
        f.set(
          WindowFlags::MARKER_EXCLUSIVE_FULLSCREEN,
          matches!(fullscreen, Some(Fullscreen::Exclusive(_))),
        );
        f.set(
          WindowFlags::MARKER_BORDERLESS_FULLSCREEN,
          matches!(fullscreen, Some(Fullscreen::Borderless(_))),
        );
      });

      // Update window bounds
      match &fullscreen {
        Some(fullscreen) => {
          // Save window bounds before entering fullscreen
          let placement = unsafe {
            let mut placement = WINDOWPLACEMENT::default();
            GetWindowPlacement(window.0, &mut placement);
            placement
          };

          window_state.lock().saved_window = Some(SavedWindow { placement });

          let monitor = match &fullscreen {
            Fullscreen::Exclusive(video_mode) => video_mode.monitor(),
            Fullscreen::Borderless(Some(monitor)) => monitor.clone(),
            Fullscreen::Borderless(None) => RootMonitorHandle {
              inner: monitor::current_monitor(window.0),
            },
          };

          let position: (i32, i32) = monitor.position().into();
          let size: (u32, u32) = monitor.size().into();

          unsafe {
            SetWindowPos(
              window.0,
              HWND::default(),
              position.0,
              position.1,
              size.0 as i32,
              size.1 as i32,
              SWP_ASYNCWINDOWPOS | SWP_NOZORDER,
            );
            InvalidateRgn(window.0, HRGN::default(), false);
          }
        }
        None => {
          let mut window_state_lock = window_state.lock();
          if let Some(SavedWindow { placement }) = window_state_lock.saved_window.take() {
            drop(window_state_lock);
            unsafe {
              SetWindowPlacement(window.0, &placement);
              InvalidateRgn(window.0, HRGN::default(), false);
            }
          }
        }
      }

      unsafe {
        taskbar_mark_fullscreen(window.0, fullscreen.is_some());
      }
    });
  }

  #[inline]
  pub fn set_decorations(&self, decorations: bool) {
    let window = self.window.clone();
    let window_state = Arc::clone(&self.window_state);

    self.thread_executor.execute_in_thread(move || {
      WindowState::set_window_flags(window_state.lock(), window.0, |f| {
        f.set(WindowFlags::DECORATIONS, decorations)
      });
    });
  }

  #[inline]
  pub fn set_always_on_top(&self, always_on_top: bool) {
    let window = self.window.clone();
    let window_state = Arc::clone(&self.window_state);

    self.thread_executor.execute_in_thread(move || {
      WindowState::set_window_flags(window_state.lock(), window.0, |f| {
        f.set(WindowFlags::ALWAYS_ON_TOP, always_on_top)
      });
    });
  }

  #[inline]
  pub fn current_monitor(&self) -> Option<RootMonitorHandle> {
    Some(RootMonitorHandle {
      inner: monitor::current_monitor(self.window.0),
    })
  }

  #[inline]
  pub fn set_window_icon(&self, window_icon: Option<Icon>) {
    if let Some(ref window_icon) = window_icon {
      window_icon
        .inner
        .set_for_window(self.window.0, IconType::Small);
    } else {
      icon::unset_for_window(self.window.0, IconType::Small);
    }
    self.window_state.lock().window_icon = window_icon;
  }

  #[inline]
  pub fn set_taskbar_icon(&self, taskbar_icon: Option<Icon>) {
    if let Some(ref taskbar_icon) = taskbar_icon {
      taskbar_icon
        .inner
        .set_for_window(self.window.0, IconType::Big);
    } else {
      icon::unset_for_window(self.window.0, IconType::Big);
    }
    self.window_state.lock().taskbar_icon = taskbar_icon;
  }

  pub(crate) fn set_ime_position_physical(&self, x: i32, y: i32) {
    if unsafe { GetSystemMetrics(SM_IMMENABLED) } != 0 {
      let composition_form = COMPOSITIONFORM {
        dwStyle: CFS_POINT,
        ptCurrentPos: POINT { x, y },
        rcArea: RECT::default(),
      };
      unsafe {
        let himc = ImmGetContext(self.window.0);
        ImmSetCompositionWindow(himc, &composition_form);
        ImmReleaseContext(self.window.0, himc);
      }
    }
  }

  #[inline]
  pub fn set_ime_position(&self, spot: Position) {
    let (x, y) = spot.to_physical::<i32>(self.scale_factor()).into();
    self.set_ime_position_physical(x, y);
  }

  #[inline]
  pub fn request_user_attention(&self, request_type: Option<UserAttentionType>) {
    let window = self.window.clone();
    let active_window_handle = unsafe { GetActiveWindow() };
    if window.0 == active_window_handle {
      return;
    }

    self.thread_executor.execute_in_thread(move || unsafe {
      let (flags, count) = request_type
        .map(|ty| match ty {
          UserAttentionType::Critical => (FLASHW_ALL | FLASHW_TIMERNOFG, u32::MAX),
          UserAttentionType::Informational => (FLASHW_TRAY | FLASHW_TIMERNOFG, 0),
        })
        .unwrap_or((FLASHW_STOP, 0));

      let flash_info = FLASHWINFO {
        cbSize: mem::size_of::<FLASHWINFO>() as u32,
        hwnd: window.0,
        dwFlags: flags,
        uCount: count,
        dwTimeout: 0,
      };
      FlashWindowEx(&flash_info);
    });
  }

  #[inline]
  pub fn theme(&self) -> Theme {
    self.window_state.lock().current_theme
  }

  #[inline]
  pub fn hide_menu(&self) {
    unsafe {
      SetMenu(self.hwnd(), HMENU::default());
    }
  }

  #[inline]
  pub fn show_menu(&self) {
    if let Some(menu) = &self.menu {
      unsafe {
        SetMenu(self.hwnd(), menu.0);
      }
    }
  }

  #[inline]
  pub fn is_menu_visible(&self) -> bool {
    unsafe { GetMenu(self.hwnd()).0 != 0 }
  }

  #[inline]
  pub fn reset_dead_keys(&self) {
    // `ToUnicode` consumes the dead-key by default, so we are constructing a fake (but valid)
    // key input which we can call `ToUnicode` with.
    unsafe {
      let vk = u32::from(VK_SPACE.0);
      let scancode = MapVirtualKeyW(vk, MAPVK_VK_TO_VSC);
      let kbd_state = [0; 256];
      let mut char_buff = [MaybeUninit::uninit(); 8];
      ToUnicode(
        vk,
        scancode,
        kbd_state.as_ptr(),
        PWSTR(char_buff[0].as_mut_ptr()),
        char_buff.len() as i32,
        0,
      );
    }
  }

  #[inline]
  pub fn begin_resize_drag(&self, edge: isize, button: u32, x: i32, y: i32) {
    unsafe {
      let w_param = WPARAM(edge as usize);
      let l_param = util::make_x_y_lparam(x as i16, y as i16);

      ReleaseCapture();
      PostMessageW(self.hwnd(), button, w_param, l_param);
    }
  }

  #[inline]
  pub(crate) fn set_skip_taskbar(&self, skip: bool) {
    let mut window_state = self.window_state.lock();
    window_state.skip_taskbar = skip;

    if self.is_visible() {
      unsafe {
        let taskbar_list: ITaskbarList = CoCreateInstance(&TaskbarList, None, CLSCTX_SERVER)
          .expect("failed to create TaskBarList");
        if skip {
          taskbar_list
            .DeleteTab(self.hwnd())
            .expect("DeleteTab failed");
        } else {
          taskbar_list.AddTab(self.hwnd()).expect("AddTab failed");
        }
      }

      window_state.already_skipped = skip
    }
  }
}

impl Drop for Window {
  #[inline]
  fn drop(&mut self) {
    unsafe {
      // The window must be destroyed from the same thread that created it, so we send a
      // custom message to be handled by our callback to do the actual work.
      PostMessageW(self.window.0, *DESTROY_MSG_ID, WPARAM(0), LPARAM(0));
    }
  }
}

/// A simple non-owning wrapper around a window.
#[doc(hidden)]
#[derive(Clone)]
pub struct WindowWrapper(HWND);

// Send and Sync are not implemented for HWND and HDC, we have to wrap it and implement them manually.
// For more info see:
// https://github.com/retep998/winapi-rs/issues/360
// https://github.com/retep998/winapi-rs/issues/396
unsafe impl Sync for WindowWrapper {}
unsafe impl Send for WindowWrapper {}

unsafe fn init<T: 'static>(
  attributes: WindowAttributes,
  pl_attribs: PlatformSpecificWindowBuilderAttributes,
  event_loop: &EventLoopWindowTarget<T>,
) -> Result<Window, RootOsError> {
  // registering the window class
  let mut class_name = register_window_class(&attributes.window_icon, &pl_attribs.taskbar_icon);

  let mut window_flags = WindowFlags::empty();
  window_flags.set(WindowFlags::DECORATIONS, attributes.decorations);
  window_flags.set(WindowFlags::ALWAYS_ON_TOP, attributes.always_on_top);
  window_flags.set(
    WindowFlags::NO_BACK_BUFFER,
    pl_attribs.no_redirection_bitmap,
  );
  window_flags.set(WindowFlags::TRANSPARENT, attributes.transparent);
  // WindowFlags::VISIBLE and MAXIMIZED are set down below after the window has been configured.
  window_flags.set(WindowFlags::RESIZABLE, attributes.resizable);

  let parent = match pl_attribs.parent {
    Parent::ChildOf(parent) => {
      window_flags.set(WindowFlags::CHILD, true);
      if pl_attribs.menu.is_some() {
        warn!("Setting a menu on a child window is unsupported");
      }
      Some(parent)
    }
    Parent::OwnedBy(parent) => {
      window_flags.set(WindowFlags::POPUP, true);
      Some(parent)
    }
    Parent::None => {
      window_flags.set(WindowFlags::ON_TASKBAR, true);
      None
    }
  };

  // creating the real window this time, by using the functions in `extra_functions`
  let real_window = {
    let (style, ex_style) = window_flags.to_window_styles();
    let handle = CreateWindowExW(
      ex_style,
      PWSTR(class_name.as_mut_ptr()),
      attributes.title.as_str(),
      style,
      CW_USEDEFAULT,
      CW_USEDEFAULT,
      CW_USEDEFAULT,
      CW_USEDEFAULT,
      parent.unwrap_or_default(),
      pl_attribs.menu.unwrap_or_default(),
      GetModuleHandleW(PWSTR::default()),
      Box::into_raw(Box::new(!attributes.decorations)) as _,
    );

    if handle.0 == 0 {
      return Err(os_error!(OsError::IoError(io::Error::last_os_error())));
    }

    WindowWrapper(handle)
  };

  // Register for touch events if applicable
  {
    let digitizer = GetSystemMetrics(SM_DIGITIZER) as u32;
    if digitizer & NID_READY != 0 {
      RegisterTouchWindow(real_window.0, TWF_WANTPALM);
    }
  }

  let dpi = hwnd_dpi(real_window.0);
  let scale_factor = dpi_to_scale_factor(dpi);

  // making the window transparent
  if attributes.transparent && !pl_attribs.no_redirection_bitmap {
    // Empty region for the blur effect, so the window is fully transparent
    let region = CreateRectRgn(0, 0, -1, -1);

    let bb = DWM_BLURBEHIND {
      dwFlags: DWM_BB_ENABLE | DWM_BB_BLURREGION,
      fEnable: true.into(),
      hRgnBlur: region,
      fTransitionOnMaximized: false.into(),
    };

    let _ = DwmEnableBlurBehindWindow(real_window.0, &bb);
    DeleteObject(region);
  }

  // If the system theme is dark, we need to set the window theme now
  // before we update the window flags (and possibly show the
  // window for the first time).
  let current_theme = try_theme(real_window.0, pl_attribs.preferred_theme);

  let window_state = {
    let window_state = WindowState::new(
      &attributes,
      pl_attribs.taskbar_icon,
      scale_factor,
      current_theme,
      pl_attribs.preferred_theme,
      pl_attribs.skip_taskbar,
    );
    let window_state = Arc::new(Mutex::new(window_state));
    WindowState::set_window_flags(window_state.lock(), real_window.0, |f| *f = window_flags);
    window_state
  };

  let mut win = Window {
    window: real_window,
    window_state,
    thread_executor: event_loop.create_thread_executor(),
    menu: None,
  };

  win.set_skip_taskbar(pl_attribs.skip_taskbar);

  let dimensions = attributes
    .inner_size
    .unwrap_or_else(|| PhysicalSize::new(800, 600).into());
  win.set_inner_size(dimensions);
  if attributes.maximized {
    // Need to set MAXIMIZED after setting `inner_size` as
    // `Window::set_inner_size` changes MAXIMIZED to false.
    win.set_maximized(true);
  }
  win.set_visible(attributes.visible);

  if attributes.fullscreen.is_some() {
    win.set_fullscreen(attributes.fullscreen);
    force_window_active(win.window.0);
  }

  if let Some(position) = attributes.position {
    win.set_outer_position(position);
  }

  if let Some(window_menu) = attributes.window_menu {
    let event_loop_runner = event_loop.runner_shared.clone();
    let window_handle = win.raw_window_handle();
    let window_id = RootWindowId(win.id());
    let menu_handler = menu::MenuHandler::new(
      Box::new(move |event| {
        if let Ok(e) = event.map_nonuser_event() {
          event_loop_runner.send_event(e)
        }
      }),
      MenuType::MenuBar,
      Some(window_id),
    );

    win.menu = menu::initialize(window_menu, window_handle, menu_handler).map(HMenuWrapper);
  }

  Ok(win)
}

unsafe fn register_window_class(
  window_icon: &Option<Icon>,
  taskbar_icon: &Option<Icon>,
) -> Vec<u16> {
  let mut class_name = util::to_wstring("Window Class");

  let h_icon = taskbar_icon
    .as_ref()
    .map(|icon| icon.inner.as_raw_handle())
    .unwrap_or_default();
  let h_icon_small = window_icon
    .as_ref()
    .map(|icon| icon.inner.as_raw_handle())
    .unwrap_or_default();

  let class = WNDCLASSEXW {
    cbSize: mem::size_of::<WNDCLASSEXW>() as u32,
    style: CS_HREDRAW | CS_VREDRAW | CS_OWNDC,
    lpfnWndProc: Some(window_proc),
    cbClsExtra: 0,
    cbWndExtra: 0,
    hInstance: GetModuleHandleW(PWSTR::default()),
    hIcon: h_icon,
    hCursor: HCURSOR::default(), // must be null in order for cursor state to work properly
    hbrBackground: HBRUSH::default(),
    lpszMenuName: PWSTR::default(),
    lpszClassName: PWSTR(class_name.as_mut_ptr()),
    hIconSm: h_icon_small,
  };

  // We ignore errors because registering the same window class twice would trigger
  //  an error, and because errors here are detected during CreateWindowEx anyway.
  // Also since there is no weird element in the struct, there is no reason for this
  //  call to fail.
  RegisterClassExW(&class);

  class_name
}

unsafe extern "system" fn window_proc(
  window: HWND,
  msg: u32,
  wparam: WPARAM,
  lparam: LPARAM,
) -> LRESULT {
  let mut userdata = util::get_window_long_ptr(window, GWL_USERDATA);

  match msg {
    win32wm::WM_NCCALCSIZE => {
      // Check if userdata is set and if the value of it is true (window wants to be borderless)
      if userdata != 0 && *(userdata as *const bool) {
        // adjust the maximized borderless window so it doesn't cover the taskbar
        if util::is_maximized(window) {
          let monitor = monitor::current_monitor(window);
          if let Ok(monitor_info) = monitor::get_monitor_info(monitor.hmonitor()) {
            let params = &mut *(lparam.0 as *mut NCCALCSIZE_PARAMS);
            params.rgrc[0] = monitor_info.__AnonymousBase_winuser_L13571_C43.rcWork;
          }
        }
        LRESULT(0) // return 0 here to make the windowo borderless
      } else {
        DefWindowProcW(window, msg, wparam, lparam)
      }
    }
    win32wm::WM_NCCREATE => {
      // Set userdata to the value of lparam. This will be cleared on event loop subclassing.
      if userdata == 0 {
        let createstruct = &*(lparam.0 as *const CREATESTRUCTW);
        userdata = createstruct.lpCreateParams as isize;
        util::set_window_long_ptr(window, GWL_USERDATA, userdata);
      }
      DefWindowProcW(window, msg, wparam, lparam)
    }
    _ => DefWindowProcW(window, msg, wparam, lparam),
  }
}

struct ComInitialized(Option<()>);
impl Drop for ComInitialized {
  fn drop(&mut self) {
    if let Some(()) = self.0.take() {
      unsafe { CoUninitialize() };
    }
  }
}

thread_local! {
    static COM_INITIALIZED: ComInitialized = {
        unsafe {
            ComInitialized(match CoInitializeEx(ptr::null_mut(), COINIT_APARTMENTTHREADED) {
              Ok(()) => Some(()),
              Err(_) => None,
            })
        }
    };

    static TASKBAR_LIST: RefCell<Option<ITaskbarList2>> = RefCell::new(None);
}

pub fn com_initialized() {
  COM_INITIALIZED.with(|_| {});
}

// Reference Implementation:
// https://github.com/chromium/chromium/blob/f18e79d901f56154f80eea1e2218544285e62623/ui/views/win/fullscreen_handler.cc
//
// As per MSDN marking the window as fullscreen should ensure that the
// taskbar is moved to the bottom of the Z-order when the fullscreen window
// is activated. If the window is not fullscreen, the Shell falls back to
// heuristics to determine how the window should be treated, which means
// that it could still consider the window as fullscreen. :(
unsafe fn taskbar_mark_fullscreen(handle: HWND, fullscreen: bool) {
  com_initialized();

  TASKBAR_LIST.with(|task_bar_list_ptr| {
    let mut task_bar_list = task_bar_list_ptr.borrow().clone();

    if task_bar_list.is_none() {
      let result: windows::runtime::Result<ITaskbarList2> =
        CoCreateInstance(&TaskbarList, None, CLSCTX_ALL);
      if let Ok(created) = result {
        if let Ok(()) = created.HrInit() {
          task_bar_list = Some(created);
        }
      }

      if task_bar_list.is_none() {
        return;
      }

      *task_bar_list_ptr.borrow_mut() = task_bar_list.clone();
    }

    let _ = task_bar_list
      .unwrap()
      .MarkFullscreenWindow(handle, fullscreen);
  })
}

unsafe fn force_window_active(handle: HWND) {
  // In some situation, calling SetForegroundWindow could not bring up the window,
  // This is a little hack which can "steal" the foreground window permission
  // We only call this function in the window creation, so it should be fine.
  // See : https://stackoverflow.com/questions/10740346/setforegroundwindow-only-working-while-visual-studio-is-open
  let alt_sc = MapVirtualKeyW(u32::from(VK_MENU.0), MAPVK_VK_TO_VSC);

  let mut inputs: [INPUT; 2] = mem::zeroed();
  inputs[0].r#type = INPUT_KEYBOARD;
  inputs[0].Anonymous.ki.wVk = VK_LMENU as _;
  inputs[0].Anonymous.ki.wScan = alt_sc as _;
  inputs[0].Anonymous.ki.dwFlags = KEYEVENTF_EXTENDEDKEY;

  inputs[1].r#type = INPUT_KEYBOARD;
  inputs[1].Anonymous.ki.wVk = VK_LMENU as _;
  inputs[1].Anonymous.ki.wScan = alt_sc as _;
  inputs[1].Anonymous.ki.dwFlags = KEYEVENTF_EXTENDEDKEY | KEYEVENTF_KEYUP;

  // Simulate a key press and release
  SendInput(
    inputs.len() as _,
    inputs.as_mut_ptr(),
    mem::size_of::<INPUT>() as _,
  );

  SetForegroundWindow(handle);
}

pub fn hit_test(hwnd: HWND, cx: i32, cy: i32) -> LRESULT {
  let mut window_rect = RECT::default();
  unsafe {
    if GetWindowRect(hwnd, <*mut _>::cast(&mut window_rect)).as_bool() {
      const CLIENT: isize = 0b0000;
      const LEFT: isize = 0b0001;
      const RIGHT: isize = 0b0010;
      const TOP: isize = 0b0100;
      const BOTTOM: isize = 0b1000;
      const TOPLEFT: isize = TOP | LEFT;
      const TOPRIGHT: isize = TOP | RIGHT;
      const BOTTOMLEFT: isize = BOTTOM | LEFT;
      const BOTTOMRIGHT: isize = BOTTOM | RIGHT;

      let RECT {
        left,
        right,
        bottom,
        top,
      } = window_rect;

      #[rustfmt::skip]
      let result = (LEFT * (if cx < (left + BORDERLESS_RESIZE_INSET) { 1 } else { 0 }))
        | (RIGHT * (if cx >= (right - BORDERLESS_RESIZE_INSET) { 1 } else { 0 }))
        | (TOP * (if cy < (top + BORDERLESS_RESIZE_INSET) { 1 } else { 0 }))
        | (BOTTOM * (if cy >= (bottom - BORDERLESS_RESIZE_INSET) { 1 } else { 0 }));

      LRESULT(match result {
        CLIENT => HTCLIENT,
        LEFT => HTLEFT,
        RIGHT => HTRIGHT,
        TOP => HTTOP,
        BOTTOM => HTBOTTOM,
        TOPLEFT => HTTOPLEFT,
        TOPRIGHT => HTTOPRIGHT,
        BOTTOMLEFT => HTBOTTOMLEFT,
        BOTTOMRIGHT => HTBOTTOMRIGHT,
        _ => HTNOWHERE,
      } as isize)
    } else {
      LRESULT(HTNOWHERE as isize)
    }
  }
}<|MERGE_RESOLUTION|>--- conflicted
+++ resolved
@@ -161,20 +161,7 @@
 
   #[inline]
   pub fn set_focus(&self) {
-<<<<<<< HEAD
     unsafe { force_window_active(self.window.0) };
-=======
-    let window = self.window.clone();
-    let window_flags = self.window_state.lock().window_flags();
-
-    let is_visible = window_flags.contains(WindowFlags::VISIBLE);
-    let is_minimized = window_flags.contains(WindowFlags::MINIMIZED);
-    let is_foreground = window.0 == unsafe { GetForegroundWindow() };
-
-    if is_visible && !is_minimized && !is_foreground {
-      unsafe { force_window_active(window.0) };
-    }
->>>>>>> 196f22ac
   }
 
   #[inline]
