#[cfg(feature = "headless")]
pub use self::headless::HeadlessContext;

use {CreationError, Event, MouseCursor};
use CreationError::OsError;
use libc;
use std::ascii::AsciiExt;

use BuilderAttribs;

use cocoa::base::{id, NSUInteger, nil, objc_allocateClassPair, class, objc_registerClassPair};
use cocoa::base::{selector, msg_send, class_addMethod, class_addIvar};
use cocoa::base::{object_setInstanceVariable, object_getInstanceVariable};
use cocoa::appkit;
use cocoa::appkit::*;

use core_foundation::base::TCFType;
use core_foundation::string::CFString;
use core_foundation::bundle::{CFBundleGetBundleWithIdentifier, CFBundleGetFunctionPointerForName};

use std::cell::Cell;
use std::ffi::{CString, c_str_to_bytes};
use std::mem;
use std::ptr;
use std::collections::RingBuf;
use std::str::FromStr;
use std::str::from_utf8;
use std::ascii::AsciiExt;

use events::Event::{MouseInput, MouseMoved, ReceivedCharacter, KeyboardInput, MouseWheel};
use events::ElementState::{Pressed, Released};
use events::MouseButton::{LeftMouseButton, RightMouseButton};
use events;

pub use self::monitor::{MonitorID, get_available_monitors, get_primary_monitor};

mod monitor;
mod event;

#[cfg(feature = "headless")]
mod headless;

static mut shift_pressed: bool = false;
static mut ctrl_pressed: bool = false;
static mut win_pressed: bool = false;
static mut alt_pressed: bool = false;

static DELEGATE_NAME: &'static [u8] = b"glutin_window_delegate\0";
static DELEGATE_STATE_IVAR: &'static [u8] = b"glutin_state";

struct DelegateState<'a> {
    is_closed: bool,
    context: id,
    view: id,
    handler: Option<fn(u32, u32)>,
}

pub struct Window {
    view: id,
    window: id,
    context: id,
    delegate: id,
    resize: Option<fn(u32, u32)>,

    is_closed: Cell<bool>,
}

#[cfg(feature = "window")]
impl Window {
    pub fn new(builder: BuilderAttribs) -> Result<Window, CreationError> {
        if builder.sharing.is_some() {
            unimplemented!()
        }

        Window::new_impl(builder.dimensions, builder.title.as_slice(), builder.monitor, builder.vsync, builder.visible, builder.gl_version)
    }
}

#[cfg(feature = "window")]
unsafe impl Send for Window {}
#[cfg(feature = "window")]
unsafe impl Sync for Window {}

#[cfg(feature = "window")]
#[derive(Clone)]
pub struct WindowProxy;

impl WindowProxy {
    pub fn wakeup_event_loop(&self) {
        unsafe {
            let pool = NSAutoreleasePool::new(nil);
            let event =
                NSEvent::otherEventWithType_location_modifierFlags_timestamp_windowNumber_context_subtype_data1_data2(
                nil,
                NSApplicationDefined,
                NSPoint::new(0.0, 0.0),
                0,
                0.0,
                0,
                ptr::null_mut(),
                0,
                0,
                0);
            NSApp().postEvent_atStart_(event, true);
            pool.drain();
        }
    }
}

extern fn window_should_close(this: id, _: id) -> id {
    unsafe {
        let mut stored_value = ptr::null_mut();
        object_getInstanceVariable(this, DELEGATE_STATE_IVAR.as_ptr() as *const i8, &mut stored_value);
        let state = stored_value as *mut DelegateState;

        (*state).is_closed = true;
    }
    0
}

extern fn window_did_resize(this: id, _: id) -> id {
    unsafe {
        let mut stored_value = ptr::null_mut();
        object_getInstanceVariable(this, DELEGATE_STATE_IVAR.as_ptr() as *const i8, &mut stored_value);
        let state = &mut *(stored_value as *mut DelegateState);

        let _: id = msg_send()(state.context, selector("update"));

        match state.handler {
            Some(handler) => {
                let rect = NSView::frame(state.view);
                (handler)(rect.size.width as u32, rect.size.height as u32);
            }
            None => {}
        }
    }
    0
}

impl Window {
<<<<<<< HEAD
    fn new_impl(dimensions: Option<(u32, u32)>, title: &str, monitor: Option<MonitorID>,
                vsync: bool, visible: bool) -> Result<Window, CreationError> {
=======
    fn new_impl(dimensions: Option<(uint, uint)>, title: &str, monitor: Option<MonitorID>,
                vsync: bool, visible: bool, gl_version: Option<(uint, uint)>) -> Result<Window, CreationError> {
>>>>>>> 0e64651d
        let app = match Window::create_app() {
            Some(app) => app,
            None      => { return Err(OsError(format!("Couldn't create NSApplication"))); },
        };
        let window = match Window::create_window(dimensions.unwrap_or((800, 600)), title, monitor) {
            Some(window) => window,
            None         => { return Err(OsError(format!("Couldn't create NSWindow"))); },
        };
        let view = match Window::create_view(window) {
            Some(view) => view,
            None       => { return Err(OsError(format!("Couldn't create NSView"))); },
        };

        let context = match Window::create_context(view, vsync, gl_version) {
            Some(context) => context,
            None          => { return Err(OsError(format!("Couldn't create OpenGL context"))); },
        };

        unsafe {
            app.activateIgnoringOtherApps_(true);
            if visible {
                window.makeKeyAndOrderFront_(nil);
            } else {
                window.makeKeyWindow();
            }
        }

        // Set up the window delegate to receive events
        let ptr_size = mem::size_of::<libc::intptr_t>() as u64;
        let ns_object = class("NSObject");

        let delegate = unsafe {
            // Create a delegate class, add callback methods and store InternalState as user data.
            let delegate = objc_allocateClassPair(ns_object, DELEGATE_NAME.as_ptr() as *const i8, 0);
            class_addMethod(delegate, selector("windowShouldClose:"), window_should_close, CString::from_slice("B@:@".as_bytes()).as_ptr());
            class_addMethod(delegate, selector("windowDidResize:"), window_did_resize, CString::from_slice("V@:@".as_bytes()).as_ptr());
            class_addIvar(delegate, DELEGATE_STATE_IVAR.as_ptr() as *const i8, ptr_size, 3, CString::from_slice("?".as_bytes()).as_ptr());
            objc_registerClassPair(delegate);

            let del_obj = msg_send()(delegate, selector("alloc"));
            let del_obj: id = msg_send()(del_obj, selector("init"));
            let _: id = msg_send()(window, selector("setDelegate:"), del_obj);
            del_obj
        };

        let window = Window {
            view: view,
            window: window,
            context: context,
            delegate: delegate,
            resize: None,

            is_closed: Cell::new(false),
        };

        Ok(window)
    }

    fn create_app() -> Option<id> {
        unsafe {
            let app = NSApp();
            if app == nil {
                None
            } else {
                app.setActivationPolicy_(NSApplicationActivationPolicyRegular);
                app.finishLaunching();
                Some(app)
            }
        }
    }

    fn create_window(dimensions: (u32, u32), title: &str, monitor: Option<MonitorID>) -> Option<id> {
        unsafe {
            let scr_frame = match monitor {
                Some(_) => {
                    let screen = NSScreen::mainScreen(nil);
                    NSScreen::frame(screen)
                }
                None    => {
                    let (width, height) = dimensions;
                    NSRect::new(NSPoint::new(0., 0.), NSSize::new(width as f64, height as f64))
                }
            };

             let masks = match monitor {
                Some(_) => NSBorderlessWindowMask as NSUInteger,
                None    => NSTitledWindowMask as NSUInteger |
                           NSClosableWindowMask as NSUInteger |
                           NSMiniaturizableWindowMask as NSUInteger |
                           NSResizableWindowMask as NSUInteger,
            };

            let window = NSWindow::alloc(nil).initWithContentRect_styleMask_backing_defer_(
                scr_frame,
                masks,
                NSBackingStoreBuffered,
                false,
            );

            if window == nil {
                None
            } else {
                let title = NSString::alloc(nil).init_str(title);
                window.setTitle_(title);
                window.setAcceptsMouseMovedEvents_(true);
                if monitor.is_some() {
                    window.setLevel_(NSMainMenuWindowLevel as i64 + 1);
                }
                else {
                    window.center();
                }
                Some(window)
            }
        }
    }

    fn create_view(window: id) -> Option<id> {
        unsafe {
            let view = NSView::alloc(nil).init();
            if view == nil {
                None
            } else {
                view.setWantsBestResolutionOpenGLSurface_(true);
                window.setContentView_(view);
                Some(view)
            }
        }
    }

    fn create_context(view: id, vsync: bool, gl_version: Option<(uint, uint)>) -> Option<id> {
        let profile = match gl_version {
            None | Some((0...2, _)) | Some((3, 0)) => NSOpenGLProfileVersionLegacy as uint,
            Some((3, 1...2)) => NSOpenGLProfileVersion3_2Core as uint,
            Some((_, _)) => NSOpenGLProfileVersion4_1Core as uint,
        };
        unsafe {
            let attributes = [
<<<<<<< HEAD
                NSOpenGLPFADoubleBuffer as u32,
                NSOpenGLPFAClosestPolicy as u32,
                NSOpenGLPFAColorSize as u32, 24,
                NSOpenGLPFAAlphaSize as u32, 8,
                NSOpenGLPFADepthSize as u32, 24,
                NSOpenGLPFAStencilSize as u32, 8,
=======
                NSOpenGLPFADoubleBuffer as uint,
                NSOpenGLPFAClosestPolicy as uint,
                NSOpenGLPFAColorSize as uint, 24,
                NSOpenGLPFAAlphaSize as uint, 8,
                NSOpenGLPFADepthSize as uint, 24,
                NSOpenGLPFAStencilSize as uint, 8,
                NSOpenGLPFAOpenGLProfile as uint, profile,
>>>>>>> 0e64651d
                0
            ];

            let pixelformat = NSOpenGLPixelFormat::alloc(nil).initWithAttributes_(&attributes);
            if pixelformat == nil {
                return None;
            }

            let context = NSOpenGLContext::alloc(nil).initWithFormat_shareContext_(pixelformat, nil);
            if context == nil {
                None
            } else {
                context.setView_(view);
                if vsync {
                    let value = 1;
                    context.setValues_forParameter_(&value, NSOpenGLContextParameter::NSOpenGLCPSwapInterval);
                }
                Some(context)
            }
        }
    }

    pub fn is_closed(&self) -> bool {
        self.is_closed.get()
    }

    pub fn set_title(&self, title: &str) {
        unsafe {
            let title = NSString::alloc(nil).init_str(title);
            self.window.setTitle_(title);
        }
    }

    pub fn show(&self) {
    }

    pub fn hide(&self) {
    }

    pub fn get_position(&self) -> Option<(i32, i32)> {
        unimplemented!()
    }

    pub fn set_position(&self, _x: i32, _y: i32) {
        unimplemented!()
    }

    pub fn get_inner_size(&self) -> Option<(u32, u32)> {
        let rect = unsafe { NSView::frame(self.view) };
        Some((rect.size.width as u32, rect.size.height as u32))
    }

    pub fn get_outer_size(&self) -> Option<(u32, u32)> {
        unimplemented!()
    }

    pub fn set_inner_size(&self, _x: u32, _y: u32) {
        unimplemented!()
    }

    pub fn create_window_proxy(&self) -> WindowProxy {
        WindowProxy
    }

    pub fn poll_events(&self) -> RingBuf<Event> {
        let mut events = RingBuf::new();

        loop {
            unsafe {
                let event = NSApp().nextEventMatchingMask_untilDate_inMode_dequeue_(
                    NSAnyEventMask as u64,
                    NSDate::distantPast(nil),
                    NSDefaultRunLoopMode,
                    true);
                if event == nil { break; }
                {
                    // Create a temporary structure with state that delegates called internally
                    // by sendEvent can read and modify. When that returns, update window state.
                    // This allows the synchronous resize loop to continue issuing callbacks
                    // to the user application, by passing handler through to the delegate state.
                    let mut ds = DelegateState {
                        is_closed: self.is_closed.get(),
                        context: self.context,
                        view: self.view,
                        handler: self.resize,
                    };
                    object_setInstanceVariable(self.delegate,
                        DELEGATE_STATE_IVAR.as_ptr() as *const i8,
                        &mut ds as *mut DelegateState as *mut libc::c_void);
                    NSApp().sendEvent_(event);
                    object_setInstanceVariable(self.delegate,
                        DELEGATE_STATE_IVAR.as_ptr() as *const i8,
                        ptr::null_mut());
                    self.is_closed.set(ds.is_closed);
}

                match event.get_type() {
                    NSLeftMouseDown         => { events.push_back(MouseInput(Pressed, LeftMouseButton)); },
                    NSLeftMouseUp           => { events.push_back(MouseInput(Released, LeftMouseButton)); },
                    NSRightMouseDown        => { events.push_back(MouseInput(Pressed, RightMouseButton)); },
                    NSRightMouseUp          => { events.push_back(MouseInput(Released, RightMouseButton)); },
                    NSMouseMoved            => {
                        let window_point = event.locationInWindow();
                        let view_point = self.view.convertPoint_fromView_(window_point, nil);
                        events.push_back(MouseMoved((view_point.x as i32, view_point.y as i32)));
                    },
                    NSKeyDown               => {
                        let received_c_str = event.characters().UTF8String();
                        let received_str = CString::from_slice(c_str_to_bytes(&received_c_str));
                        for received_char in from_utf8(received_str.as_bytes()).unwrap().chars() {
                            if received_char.is_ascii() {
                                events.push_back(ReceivedCharacter(received_char));
                            }
                        }

                        let vkey =  event::vkeycode_to_element(event.keycode());
                        events.push_back(KeyboardInput(Pressed, event.keycode() as u8, vkey));
                    },
                    NSKeyUp                 => {
                        let vkey =  event::vkeycode_to_element(event.keycode());
                        events.push_back(KeyboardInput(Released, event.keycode() as u8, vkey));
                    },
                    NSFlagsChanged          => {
                        let shift_modifier = Window::modifier_event(event, appkit::NSShiftKeyMask as u64, events::VirtualKeyCode::LShift, shift_pressed);
                        if shift_modifier.is_some() {
                            shift_pressed = !shift_pressed;
                            events.push_back(shift_modifier.unwrap());
                        }
                        let ctrl_modifier = Window::modifier_event(event, appkit::NSControlKeyMask as u64, events::VirtualKeyCode::LControl, ctrl_pressed);
                        if ctrl_modifier.is_some() {
                            ctrl_pressed = !ctrl_pressed;
                            events.push_back(ctrl_modifier.unwrap());
                        }
                        let win_modifier = Window::modifier_event(event, appkit::NSCommandKeyMask as u64, events::VirtualKeyCode::LWin, win_pressed);
                        if win_modifier.is_some() {
                            win_pressed = !win_pressed;
                            events.push_back(win_modifier.unwrap());
                        }
                        let alt_modifier = Window::modifier_event(event, appkit::NSAlternateKeyMask as u64, events::VirtualKeyCode::LAlt, alt_pressed);
                        if alt_modifier.is_some() {
                            alt_pressed = !alt_pressed;
                            events.push_back(alt_modifier.unwrap());
                        }
                    },
                    NSScrollWheel           => { events.push_back(MouseWheel(-event.scrollingDeltaY() as i32)); },
                    NSOtherMouseDown        => { },
                    NSOtherMouseUp          => { },
                    NSOtherMouseDragged     => { },
                    _                       => { },
                }
            }
        }
        events
    }

    unsafe fn modifier_event(event: id, keymask: u64, key: events::VirtualKeyCode, key_pressed: bool) -> Option<Event> {
        if !key_pressed && Window::modifier_key_pressed(event, keymask) {
            return Some(KeyboardInput(Pressed, event.keycode() as u8, Some(key)));
        }
        else if key_pressed && !Window::modifier_key_pressed(event, keymask) {
            return Some(KeyboardInput(Released, event.keycode() as u8, Some(key)));
        }

        return None;
    }

    unsafe fn modifier_key_pressed(event: id, modifier: u64) -> bool {
        event.modifierFlags() & modifier != 0
    }

    pub fn wait_events(&self) -> RingBuf<Event> {
        unsafe {
            let event = NSApp().nextEventMatchingMask_untilDate_inMode_dequeue_(
                NSAnyEventMask as u64,
                NSDate::distantFuture(nil),
                NSDefaultRunLoopMode,
                false);
            NSApp().sendEvent_(event);

            self.poll_events()
        }
    }

    pub unsafe fn make_current(&self) {
        self.context.makeCurrentContext();
    }

    pub fn get_proc_address(&self, _addr: &str) -> *const () {
<<<<<<< HEAD
        let symbol_name: CFString = FromStr::from_str(_addr).unwrap();
        let framework_name: CFString = FromStr::from_str("com.apple.opengl").unwrap();
=======
        let symbol_name = _addr.parse::<CFString>().unwrap();
        let framework_name = "com.apple.opengl".parse::<CFString>().unwrap();
>>>>>>> 0e64651d
        let framework = unsafe {
            CFBundleGetBundleWithIdentifier(framework_name.as_concrete_TypeRef())
        };
        let symbol = unsafe {
            CFBundleGetFunctionPointerForName(framework, symbol_name.as_concrete_TypeRef())
        };
        symbol as *const ()
    }

    pub fn swap_buffers(&self) {
        unsafe { self.context.flushBuffer(); }
    }

    pub fn platform_display(&self) -> *mut libc::c_void {
        unimplemented!()
    }

    pub fn get_api(&self) -> ::Api {
        ::Api::OpenGl
    }

    pub fn set_window_resize_callback(&mut self, callback: Option<fn(u32, u32)>) {
        self.resize = callback;
    }

    pub fn set_cursor(&self, cursor: MouseCursor) {
        unimplemented!()
    }
}<|MERGE_RESOLUTION|>--- conflicted
+++ resolved
@@ -138,13 +138,8 @@
 }
 
 impl Window {
-<<<<<<< HEAD
     fn new_impl(dimensions: Option<(u32, u32)>, title: &str, monitor: Option<MonitorID>,
-                vsync: bool, visible: bool) -> Result<Window, CreationError> {
-=======
-    fn new_impl(dimensions: Option<(uint, uint)>, title: &str, monitor: Option<MonitorID>,
                 vsync: bool, visible: bool, gl_version: Option<(uint, uint)>) -> Result<Window, CreationError> {
->>>>>>> 0e64651d
         let app = match Window::create_app() {
             Some(app) => app,
             None      => { return Err(OsError(format!("Couldn't create NSApplication"))); },
@@ -282,22 +277,13 @@
         };
         unsafe {
             let attributes = [
-<<<<<<< HEAD
                 NSOpenGLPFADoubleBuffer as u32,
                 NSOpenGLPFAClosestPolicy as u32,
                 NSOpenGLPFAColorSize as u32, 24,
                 NSOpenGLPFAAlphaSize as u32, 8,
                 NSOpenGLPFADepthSize as u32, 24,
                 NSOpenGLPFAStencilSize as u32, 8,
-=======
-                NSOpenGLPFADoubleBuffer as uint,
-                NSOpenGLPFAClosestPolicy as uint,
-                NSOpenGLPFAColorSize as uint, 24,
-                NSOpenGLPFAAlphaSize as uint, 8,
-                NSOpenGLPFADepthSize as uint, 24,
-                NSOpenGLPFAStencilSize as uint, 8,
-                NSOpenGLPFAOpenGLProfile as uint, profile,
->>>>>>> 0e64651d
+                NSOpenGLPFAOpenGLProfile as u32, profile,
                 0
             ];
 
@@ -486,13 +472,8 @@
     }
 
     pub fn get_proc_address(&self, _addr: &str) -> *const () {
-<<<<<<< HEAD
         let symbol_name: CFString = FromStr::from_str(_addr).unwrap();
         let framework_name: CFString = FromStr::from_str("com.apple.opengl").unwrap();
-=======
-        let symbol_name = _addr.parse::<CFString>().unwrap();
-        let framework_name = "com.apple.opengl".parse::<CFString>().unwrap();
->>>>>>> 0e64651d
         let framework = unsafe {
             CFBundleGetBundleWithIdentifier(framework_name.as_concrete_TypeRef())
         };
